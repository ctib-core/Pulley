// SPDX-License-Identifier: MIT
pragma solidity ^0.8.22;

import {Script, console} from "forge-std/Script.sol";
import {PulleyTokenEngine} from "../src/Token/pulleyEngine.sol";
import {PulleyToken} from "../src/Token/PulleyToken.sol";
import {CrossChainController} from "../src/cross_chain/cross_chain_controller.sol";
import {Gateway} from "../src/Gateway.sol";
import {PermissionManager} from "../src/PermissionManager.sol";
import {TradingPool} from "../src/Pool/TradingPool.sol";
import {IPermissionManager} from "../src/permission/IpermissionManager.sol";

contract DeployScript is Script {
    PulleyTokenEngine pulley;
    PulleyToken pToken;
    PermissionManager permissionManager;
    CrossChainController controller;
    address[] allowedAssetsList;
<<<<<<< HEAD
    address baseEndpoint;
    //  address owner = address(0x11);
=======
    address baseEndpoint = 0x6EDCE65403992e310A62460808c4b910D972f10f; //eth endpoint 
    address owner = address(0x11);
>>>>>>> d3bfcad9
    TradingPool tradingPool;
    address[] supportedAssets;
    Gateway gateway;

    address public deployer;

<<<<<<< HEAD
    address public INTERGRATIONWALLET =
        0xf0830060f836B8d54bF02049E5905F619487989e;
    address public STRATEGY = 0xf0830060f836B8d54bF02049E5905F619487989e;
    address public LIMIT_ORDER = 0xf0830060f836B8d54bF02049E5905F619487989e;

    address public usdc = 0xf0830060f836B8d54bF02049E5905F619487989e;
    address public coreToken = 0xf0830060f836B8d54bF02049E5905F619487989e;
    address public ethereum = 0xf0830060f836B8d54bF02049E5905F619487989e;
=======
    address public INTERGRATIONWALLET = 0xf0830060f836B8d54bF02049E5905F619487989e;

    // address to add
    address public STRATEGY = 0xf0830060f836B8d54bF02049E5905F619487989e ;
    address public LIMIT_ORDER = 0xf0830060f836B8d54bF02049E5905F619487989e ;

//token address 
    address public usdc =  0xf0830060f836B8d54bF02049E5905F619487989e ;
    address public coreToken = 0xf0830060f836B8d54bF02049E5905F619487989e ;
    address public ethereum =  0xf0830060f836B8d54bF02049E5905F619487989e;
>>>>>>> d3bfcad9

    function run() public {
        uint256 deployerPrivateKey = vm.envUint("PRIVATE_KEY");
        deployer = vm.addr(deployerPrivateKey);

<<<<<<< HEAD
        vm.createSelectFork(vm.rpcUrl("coredao"));
=======
        vm.createSelectFork(vm.rpcUrl("corechain"));
>>>>>>> d3bfcad9
        vm.startBroadcast(deployerPrivateKey);

        console.log("Deploying contracts to Core network...");
        console.log("Deployer address:", deployer);

        deploy();
        grantPermission(deployer);
        setConfig();
        grantPermission(deployer);
        logAddress();

        vm.stopBroadcast();
    }

    function deploy() internal {
        permissionManager = new PermissionManager();
        controller = new CrossChainController(baseEndpoint, deployer);
        pToken = new PulleyToken(
            "PulleyToken",
            "PK",
            address(permissionManager)
        );
        pulley = new PulleyTokenEngine(
            address(pToken),
            allowedAssetsList,
            address(permissionManager)
        );
        tradingPool = new TradingPool(
            address(pulley),
            supportedAssets,
            address(permissionManager)
        );
        gateway = new Gateway(
            address(pToken),
            address(pulley),
            address(tradingPool),
            address(controller),
            address(permissionManager)
        );
    }

    function setConfig() internal {
        pToken.setCrossChainContract(address(controller));
        pToken.setPulleyTokenEngine(address(pulley));
        tradingPool.setCrossChainController(address(controller));
        controller.setProfitThreshold(1);
        controller.setContractAddress(
            STRATEGY,
            LIMIT_ORDER,
            address(permissionManager),
            address(pToken),
            address(tradingPool)
        );
        setAsset();
    }

    function setAsset() internal {
        pulley.setAssetAllowed(address(pToken), true);
        pulley.setAssetAllowed(address(usdc), true);
        pulley.setAssetAllowed(address(coreToken), true);
        pulley.setAssetAllowed(address(ethereum), true);
    }

    function grantPermission(address _account) internal {
        bytes4[] memory permissions = new bytes4[](11);

        permissions[0] = controller.emergencyWithdraw.selector;
        permissions[1] = controller.deployToNestVault.selector;
        permissions[2] = controller.executeLimitOrder.selector;
        permissions[3] = controller.setContractAddress.selector;
        permissions[4] = controller.setSupportedAsset.selector;
        permissions[5] = tradingPool.updatePulleyTokenEngine.selector;
        permissions[6] = tradingPool.setCrossChainController.selector;
        permissions[7] = tradingPool.updateAssetSupport.selector;
        permissions[8] = pToken.setCrossChainContract.selector;
        permissions[9] = pToken.setPulleyTokenEngine.selector;
        permissions[10] = pulley.setAssetAllowed.selector;
        permissions[11] = controller.setProfitThreshold.selector;

        IPermissionManager(address(permissionManager)).grantBatchPermission(
            _account,
            permissions
        );
        IPermissionManager(address(permissionManager)).grantBatchPermission(
            INTERGRATIONWALLET,
            permissions
        );
    }

    function logAddress() internal view {
        console.log("PULLEY TOKEN WAS DEPLOYED AT ADDRESS", address(pToken));
        console.log("PULLEY ENGINE WAS DEPLOYED AT ADDRESS", address(pulley));
        console.log(
            "PERMISSION WAS DEPLOYED AT ADDRESS",
            address(permissionManager)
        );
        console.log("TRADING WAS DEPLOYED AT ADDRESS", address(tradingPool));
        console.log("GATEWAY WAS DEPLOYED AT ADDRESS", address(gateway));
        console.log(
            "CROSS-CHAIN  WAS DEPLOYED AT ADDRESS",
            address(controller)
        );
    }
}<|MERGE_RESOLUTION|>--- conflicted
+++ resolved
@@ -16,50 +16,31 @@
     PermissionManager permissionManager;
     CrossChainController controller;
     address[] allowedAssetsList;
-<<<<<<< HEAD
-    address baseEndpoint;
-    //  address owner = address(0x11);
-=======
-    address baseEndpoint = 0x6EDCE65403992e310A62460808c4b910D972f10f; //eth endpoint 
+    address baseEndpoint = 0x6EDCE65403992e310A62460808c4b910D972f10f; //eth endpoint
     address owner = address(0x11);
->>>>>>> d3bfcad9
     TradingPool tradingPool;
     address[] supportedAssets;
     Gateway gateway;
 
     address public deployer;
 
-<<<<<<< HEAD
     address public INTERGRATIONWALLET =
         0xf0830060f836B8d54bF02049E5905F619487989e;
+
+    // address to add
     address public STRATEGY = 0xf0830060f836B8d54bF02049E5905F619487989e;
     address public LIMIT_ORDER = 0xf0830060f836B8d54bF02049E5905F619487989e;
 
+    //token address
     address public usdc = 0xf0830060f836B8d54bF02049E5905F619487989e;
     address public coreToken = 0xf0830060f836B8d54bF02049E5905F619487989e;
     address public ethereum = 0xf0830060f836B8d54bF02049E5905F619487989e;
-=======
-    address public INTERGRATIONWALLET = 0xf0830060f836B8d54bF02049E5905F619487989e;
-
-    // address to add
-    address public STRATEGY = 0xf0830060f836B8d54bF02049E5905F619487989e ;
-    address public LIMIT_ORDER = 0xf0830060f836B8d54bF02049E5905F619487989e ;
-
-//token address 
-    address public usdc =  0xf0830060f836B8d54bF02049E5905F619487989e ;
-    address public coreToken = 0xf0830060f836B8d54bF02049E5905F619487989e ;
-    address public ethereum =  0xf0830060f836B8d54bF02049E5905F619487989e;
->>>>>>> d3bfcad9
 
     function run() public {
         uint256 deployerPrivateKey = vm.envUint("PRIVATE_KEY");
         deployer = vm.addr(deployerPrivateKey);
 
-<<<<<<< HEAD
         vm.createSelectFork(vm.rpcUrl("coredao"));
-=======
-        vm.createSelectFork(vm.rpcUrl("corechain"));
->>>>>>> d3bfcad9
         vm.startBroadcast(deployerPrivateKey);
 
         console.log("Deploying contracts to Core network...");
